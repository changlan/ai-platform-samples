--- conflicted
+++ resolved
@@ -38,13 +38,9 @@
 If you’re looking for our guides on how to do Machine Learning on Google Cloud Platform (GCP) using other services, please checkout our other repositories: 
 
 - [ML on GCP](https://github.com/GoogleCloudPlatform/ml-on-gcp), which has guides on how to bring your code from various ML frameworks to [Google Cloud Platform](https://cloud.google.com/) using things like [Google Compute Engine](https://cloud.google.com/compute/) or [Kubernetes](https://kubernetes.io/).
-<<<<<<< HEAD
 - [Professional Services](https://github.com/GoogleCloudPlatform/professional-services), common solutions and tools developed by Google Cloud's Professional Services team.
 
 -->
 
 ## Troubleshooting
-For common issues and solutions, please check our [troubleshooting](./troubleshooting.md) page.
-=======
-- [Professional Services](https://github.com/GoogleCloudPlatform/professional-services), common solutions and tools developed by Google Cloud's Professional Services team.
->>>>>>> 04e42a60
+For common issues and solutions, please check our [troubleshooting](./troubleshooting.md) page.